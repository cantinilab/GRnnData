--- conflicted
+++ resolved
@@ -1,10 +1,7 @@
-<<<<<<< HEAD
-=======
 [build-system]
 requires = ["hatchling"]
 build-backend = "hatchling.build"
 
->>>>>>> eb36c5a1
 [project]
 name = "grnndata"
 version = "1.1.4"
@@ -13,21 +10,6 @@
     {name = "jkobject", email = "jkobject@gmail.com"}
 ]
 readme = "README.md"
-<<<<<<< HEAD
-license = {file = "LICENSE"}
-keywords = ["scRNAseq", "gene regulatory networks", "anndata", "scPRINT"]
-requires-python = ">=3.10,<3.11"
-
-dependencies = [
-    "anndata>=0.9.0",
-    "scipy>=1.7.0",
-    "networkx>=2.6.0",
-    "gseapy>=1.0.0,<2.0.0",
-    "scikit-learn>=1.0.0",
-    "numpy>=1.20.0",
-    "leidenalg>=0.8.0",
-    "louvain>=0.7.0",
-=======
 license = "MIT"
 keywords = ["scRNAseq", "gene regulatory networks", "anndata", "scPRINT"]
 requires-python = ">=3.10"
@@ -41,14 +23,10 @@
     "numpy>=1.21.0",
     "leidenalg>=0.8.0",
     "louvain>=0.8.0",
->>>>>>> eb36c5a1
     "natsort>=7.1.0",
     "powerlaw>=1.5.0",
     "pyvis>=0.1.9",
     "d3graph>=0.2.0",
-<<<<<<< HEAD
-    "scanpy>=1.8.0",
-=======
     "scanpy>=1.10.0",
     "numba>=0.56.0",  # This version supports Python 3.10
     "setuptools>=58.0.0",
@@ -67,53 +45,17 @@
     "mkdocs-git-authors-plugin>=0.4.0",
     "mkdocs-jupyter>=0.2.0",
     "mkdocstrings-python>=0.10.0"
->>>>>>> eb36c5a1
 ]
 
 [project.urls]
 repository = "https://github.com/cantinilab/GRnnData"
 
-<<<<<<< HEAD
-[project.optional-dependencies]
-dev = [
-    "pytest>=7.4.3",
-    "coverage>=7.3.2",
-    "ruff>=0.6.4",
-    "pytest-cov>=4.1.0",
-    "gitchangelog>=3.0.4",
-    "mkdocs>=1.5.3",
-    "mkdocs-git-revision-date-localized-plugin>=1.0.0",
-    "mkdocstrings>=0.22.0",
-    "mkdocs-git-authors-plugin>=0.4.0",
-    "mkdocs-jupyter>=0.2.0",
-    "mkdocstrings-python>=0.10.0"
-]
-
 [project.scripts]
 grnndata = "grnndata.__main__:main"
 
-[build-system]
-requires = ["hatchling"]
-build-backend = "hatchling.build"
-
-[tool.hatch.metadata]
-allow-direct-references = true
-
-=======
-[project.scripts]
-grnndata = "grnndata.__main__:main"
-
->>>>>>> eb36c5a1
 [tool.ruff]
 line-length = 88
 
 [tool.ruff.lint]
 select = ["E", "F", "I"]
-<<<<<<< HEAD
-ignore = ["E501", "E203", "E266", "E265", "F401", "F403", "E722", "E741", "E731"]
-
-[tool.uv.sources]
-grnndata = { workspace = true }
-=======
-ignore = ["E501", "E203", "E266", "E265", "F401", "F403"]
->>>>>>> eb36c5a1
+ignore = ["E501", "E203", "E266", "E265", "F401", "F403"]